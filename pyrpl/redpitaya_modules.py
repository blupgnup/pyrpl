--- conflicted
+++ resolved
@@ -963,10 +963,7 @@
         # obtained by measuring transfer function with bnc cable - could replace the inverse of 4 above
         #unityfactor = 0.23094044589192711
         try:
-<<<<<<< HEAD
-=======
             self.amplitude = amplitude # turn on NA inside try..except block
->>>>>>> 581b6c90
             for i in range(points):
                 self.frequency = x[i] #this triggers the NA acquisition
                 sleep(1.0 / rbw * (avg + sleeptimes))
@@ -985,18 +982,12 @@
                     amplitude = maxamplitude
                 self.amplitude = amplitude
         # turn off the NA output, even in the case of exception (e.g. KeyboardInterrupt)
-<<<<<<< HEAD
-        finally:
-            self.amplitude = 0
-            self._logger.info("NA output turned off due to an exception")
-=======
         except:
             self.amplitude = 0
             self._logger.info("NA output turned off due to an exception")
             raise
         else:
             self.amplitude = 0
->>>>>>> 581b6c90
         # in zero-span mode, change x-axis to approximate time. Time is very
         # rudely approximated here..
         if start == stop:
