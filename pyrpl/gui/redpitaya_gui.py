from pyrpl import RedPitaya
from pyrpl.redpitaya_modules import NotReadyError
from pyrpl.network_analyzer import NetworkAnalyzer
from pyrpl.spectrum_analyzer import SpectrumAnalyzer
from pyrpl import CurveDB
from pyrpl.pyrpl_utils import MyDoubleSpinBox

from time import time
from pyqtgraph.Qt import QtGui, QtCore
import pyqtgraph as pg
import numpy as np
from collections import OrderedDict

import sys
if sys.version_info < (3,):
    integer_types = (int, long)
else:
    integer_types = (int,)

APP = QtGui.QApplication.instance()
if APP is None:
    APP = QtGui.QApplication(["redpitaya_gui"])


def property_factory(module_widget, prop):
    """
    Tries to match one of the base property types with the attribute of the underlying module.
    If the same attribute name followed by an "s" exists, then a ComboProperty is used.

    :param module_widget:
    :param prop:
    :return: an instance of a class heritating from BaseProperty
    """
    if hasattr(module_widget.module, prop + 's'):
        new_prop = ComboProperty(prop, module_widget)
    elif hasattr(module_widget.module, prop[:-1] + 's') \
            and (prop[:-1] + 's') != prop:  # for instance inputs for input1
        new_prop = ComboProperty(prop, module_widget, prop[:-1] + 's')
    else:
        attr = getattr(module_widget.module, prop)
        if isinstance(attr, bool):
            new_prop = BoolProperty(prop, module_widget)
        elif isinstance(attr, integer_types):
            new_prop = IntProperty(prop, module_widget)
        elif isinstance(attr, str):
            new_prop = StringProperty(prop, module_widget)
        elif np.iterable(attr):
            new_prop = ListComboProperty(prop, module_widget, len(attr))
        else:
            new_prop = FloatProperty(prop, module_widget)
    return new_prop


class BaseProperty(QtCore.QObject):
    """
    Base class for GUI properties
    """
    value_changed = QtCore.pyqtSignal()

    def __init__(self, name, module_widget):
        super(BaseProperty, self).__init__()
        self.module_widget = module_widget
        self.name = name
        self.acquisition_property = True  # property affects signal acquisition
        self.layout_v = QtGui.QVBoxLayout()
        self.label = QtGui.QLabel(name)
        self.layout_v.addWidget(self.label)
        self.module = self.module_widget.module
        self.set_widget()
        self.layout_v.addWidget(self.widget)
        self.module_widget.property_layout.addLayout(self.layout_v)
        self.value_changed.connect(self.emit_widget_value_changed)
        #self.module_widget.property_watch_timer.timeout. \
        #    connect(self.update_widget)

    def editing(self):
        """
        User is editing the property graphically don't mess up with him
        :return:
        """
        return False

    def emit_widget_value_changed(self):
        if self.acquisition_property:
            self.module_widget.property_changed.emit()

    def update_widget(self):
        """
        Block QtSignals upon update to avoid infinite recursion.
        :return:
        """

        self.widget.blockSignals(True)
        self.update()
        self.widget.blockSignals(False)

    def set_widget(self):
        """
        To overwrite in base class.
        """

        self.widget = None

    def update(self):
        """
        To overwrite in base class.
        """

        pass


class StringProperty(BaseProperty):
    """
    Property for string values.
    """

    def set_widget(self):
        """
        Sets up the widget (here a QSpinBox)
        :return:
        """

        self.widget = QtGui.QLineEdit()
        self.widget.setMaximumWidth(200)
        self.widget.textChanged.connect(self.write)

    def module_value(self):
        """
        returns the module value, with the good type conversion.

        :return: str
        """
        return str(self.module.__getattribute__(self.name))

    def write(self):
        setattr(self.module, self.name, str(self.widget.text()))
        self.value_changed.emit()


    def update(self):
        """
        Updates the value displayed in the widget
        :return:
        """
        if not self.widget.hasFocus():
            self.widget.setText(self.module_value())


class NumberProperty(BaseProperty):
    """
    Base property for float and int.
    """

    def write(self):
        setattr(self.module, self.name, self.widget.value())
        self.value_changed.emit()

    def editing(self):
        return self.widget.line.hasFocus()

    def update(self):
        """
        Updates the value displayed in the widget
        :return:
        """

        if not self.widget.hasFocus():
            self.widget.setValue(self.module_value())

class IntProperty(NumberProperty):
    """
    Property for integer values.
    """

    def set_widget(self):
        """
        Sets up the widget (here a QSpinBox)
        :return:
        """

        self.widget = MyDoubleSpinBox(None)#QtGui.QSpinBox()
        #self.widget.setSingleStep(1)
        self.widget.value_changed.connect(self.write)

    def module_value(self):
        """
        returns the module value, with the good type conversion.

        :return: int
        """

        return int(getattr(self.module, self.name))


class FloatProperty(NumberProperty):
    """
    Property for float values
    """

    def set_widget(self):
        """
        Sets up the widget (here a QDoubleSpinBox)
        :return:
        """

        self.widget = MyDoubleSpinBox(None)#QtGui.QDoubleSpinBox()
        #self.widget.setDecimals(4)
        #self.widget.setSingleStep(0.01)
        self.widget.value_changed.connect(self.write)

    def module_value(self):
        """
        returns the module value, with the good type conversion.

        :return: float
        """

        return float(getattr(self.module, self.name))


class ListComboBox(QtGui.QWidget):
    value_changed = QtCore.pyqtSignal()

    def __init__(self, number, name):
        super(ListComboBox, self).__init__()
        self.lay = QtGui.QHBoxLayout()
        self.combos = []
        vals = [int(2.371593461809983*2**n) for n in range(1, 27)]
        self._options = [0] + vals
        vals = [-val for val in reversed(vals)]
        self._options = vals + self._options
        self._options = map(str, self._options)
        for i in range(number):
            combo = QtGui.QComboBox()
            self.combos.append(combo)
            combo.addItems(self.options)
            combo.currentIndexChanged.connect(self.value_changed)
            self.lay.addWidget(combo)
        self.setLayout(self.lay)

    def get_list(self):
        return [float(combo.currentText()) for combo in self.combos]

    @property
    def options(self):
        return  self._options
    def set_list(self, val):
        for i, v in enumerate(val):
            v = str(int(v))
            index = self.options.index(v)
            self.combos[i].setCurrentIndex(index)

class ListComboProperty(BaseProperty):
    """
    Property for list of floats
    """

    def __init__(self, name, module_widget, number):
        self.number = number
        super(ListComboProperty, self).__init__(name, module_widget)

    def set_widget(self):
        """
        Sets up the widget (here a QDoubleSpinBox)
        :return:
        """

        self.widget = ListComboBox(self.number, "")#QtGui.QDoubleSpinBox()
        #self.widget.setDecimals(4)
        #self.widget.setSingleStep(0.01)
        self.widget.value_changed.connect(self.write)

    def write(self):
        """
        Sets the module property value from the current gui value

        :return:
        """

        setattr(self.module, self.name, self.widget.get_list())
        if self.acquisition_property:
            self.value_changed.emit()

    def module_value(self):
        """
        returns the module value, with the good type conversion.

        :return: float
        """

        return self.widget.get_list()

    def update(self):
        """
        Sets the gui value from the current module value

        :return:
        """

        self.widget.set_list(getattr(self.module, self.name))

class ComboProperty(BaseProperty):
    """
    Multiple choice property. Defaults is the name of the property
    containing all possibilities in the module (usually name + 's').
    """

    def __init__(self, name, module_widget, defaults=None):
        if defaults is not None:
            self.defaults = defaults
        else:
            self.defaults = name + 's'
        super(ComboProperty, self).__init__(name, module_widget)

    def set_widget(self):
        """
        Sets up the widget (here a QComboBox)

        :return:
        """

        self.widget = QtGui.QComboBox()
        self.widget.addItems(list(map(str, self.options)))
        self.widget.currentIndexChanged.connect(self.write)

    @property
    def options(self):
        """
        All possible options (as found in module.prop_name + 's')

        :return:
        """
        return getattr(self.module, self.defaults)

    def write(self):
        """
        Sets the module property value from the current gui value

        :return:
        """

        setattr(self.module, self.name, str(self.widget.currentText()))
        if self.acquisition_property:
            self.value_changed.emit()

    def update(self):
        """
        Sets the gui value from the current module value

        :return:
        """

        index = list(self.options).index(getattr(self.module, self.name))
        self.widget.setCurrentIndex(index)


class BoolProperty(BaseProperty):
    """
    Boolean property
    """

    def set_widget(self):
        """
        Sets the widget (here a QCheckbox)

        :return:
        """

        self.widget = QtGui.QCheckBox()
        self.widget.stateChanged.connect(self.write)

    def write(self):
        """
        Sets the module value from the current gui value

        :return:
        """

        setattr(self.module, self.name, self.widget.checkState() == 2)
        if self.acquisition_property:
            self.value_changed.emit()


    def update(self):
        """
        Sets the gui value from the current module value

        :return:
        """

        self.widget.setCheckState(getattr(self.module, self.name) * 2)


class ModuleWidget(QtGui.QWidget):
    """
    Base class for a module Widget. In general, this is one of the Tab in the
    final RedPitayaGui object.
    """

    property_changed = QtCore.pyqtSignal()
    property_names = []
    curve_class = CurveDB

    def __init__(self, name, rp, parent=None, module=None):
        super(ModuleWidget, self).__init__(parent)
        self.rp = rp
        self.name = name
        if module is None:
            module = self
        self.properties = OrderedDict()
        self.module = module
        self.init_gui()
        self.update_properties()
        self.rp.all_gui_modules.append(self)

    def get_state(self):
        """returns a dictionary containing all properties listed in
        property_names."""
        #Not sure if we should also set the state of the underlying module

        dic = dict()
        for val in self.property_names:
            dic[val] = getattr(self.module, val)
        return dic

    def set_state(self, dic):
        """Sets the state using a dictionary"""

        for key, val in dic.iteritems():
            setattr(self.module, key, val)
        self.module.setup()


    def stop_all_timers(self):
        self.property_watch_timer.stop()
        try:
            self.timer.stop()
        except AttributeError:
            pass

    def init_property_layout(self):
        """
        Automatically creates the gui properties for the properties in property_names.
        Also sets a 100 ms timer to keep gui values in sync with the underlying module.
        :return:
        """

        self.property_watch_timer = QtCore.QTimer()
        self.property_watch_timer.setInterval(300) # Less would cause some
        # deadlock whith the up/down arrow in log_increment
        self.property_watch_timer.timeout.connect(self.update_properties)
        self.property_watch_timer.start()

        self.property_layout = QtGui.QHBoxLayout()
        self.main_layout.addLayout(self.property_layout)

        for prop_name in self.property_names:
            prop = property_factory(self, prop_name)
            self.properties[prop_name] = prop

    def save_curve(self, x_values, y_values, **params):
        """
        Saves the curve in some database system.
        To change the database system, overwrite this function
        or patch Module.curvedb if the interface is identical.

        :param  x_values: numpy array with x values
        :param  y_values: numpy array with y values
        :param  params: extra curve parameters (such as relevant module settings)
        """

        c = self.curve_class.create(x_values,
                                    y_values,
                                    **params)
        return c

    def init_gui(self):
        """
        To be overwritten in derived class

        :return:
        """

        self.main_layout = QtGui.QHBoxLayout()
        self.setLayout(self.main_layout)
        self.init_property_layout()


    def update_properties(self):
        """
        Updates all properties listed in self.properties

        :return:
        """
        for prop in self.properties.values():
            if not prop.editing():
                prop.update_widget()


class ScopeSaWidget(QtGui.QTabWidget):
    """
    A tab widget that prevents scope and sa to be open at the same time
    """

    def __init__(self, scope_widget, sa_widget):
        super(ScopeSaWidget, self).__init__()
        self.scope_widget = scope_widget
        self.sa_widget = sa_widget

        self.addTab(self.scope_widget, "Scope")
        self.addTab(self.sa_widget, "Spec. an.")

        self.scope_state = self.scope_widget.get_state()
        self.sa_state = self.sa_widget.get_state()

        self.currentChanged.connect(self.reload_state)



    def reload_state(self):
        if self.currentWidget()==self.scope_widget:
            self.sa_state = self.sa_widget.get_state()
            self.scope_widget.set_state(self.scope_state)
            self.sa_widget.stop()
        else:
            self.scope_state = self.scope_widget.get_state()
            self.sa_widget.set_state(self.sa_state)
            self.scope_widget.stop()

class ScopeWidget(ModuleWidget):
    """
    Widget for scope
    """
    property_names = ["input1",
                      "input2",
                      "duration",
                      "average",
                      "trigger_source",
                      "trigger_delay",
                      "threshold_ch1",
                      "threshold_ch2",
                      "curve_name"]

    def init_gui(self):
        """
        sets up all the gui for the scope.
        """

        self.datas = [None, None]
        self.times = None
        self.ch_col = ('green', 'red')
        self.module.__dict__['curve_name'] = 'scope'
        self.main_layout = QtGui.QVBoxLayout()
        self.init_property_layout()
        self.button_layout = QtGui.QHBoxLayout()
        self.setLayout(self.main_layout)
        self.setWindowTitle("Scope")
        self.win = pg.GraphicsWindow(title="Scope")
        self.plot_item = self.win.addPlot(title="Scope")
        self.plot_item.showGrid(y=True, alpha=1.)
        self.button_single = QtGui.QPushButton("Run single")
        self.button_continuous = QtGui.QPushButton("Run continuous")
        self.button_save = QtGui.QPushButton("Save curve")
        self.curves = [self.plot_item.plot(pen=color[0]) \
                       for color in self.ch_col]
        self.main_layout.addWidget(self.win)
        self.button_layout.addWidget(self.button_single)
        self.button_layout.addWidget(self.button_continuous)
        self.button_layout.addWidget(self.button_save)
        self.main_layout.addLayout(self.button_layout)
        self.cb_ch = []
        for i in (1, 2):
            self.cb_ch.append(QtGui.QCheckBox("Channel " + str(i)))
            self.button_layout.addWidget(self.cb_ch[-1])

        self.button_single.clicked.connect(self.run_single)
        self.button_continuous.clicked.connect(self.run_continuous_clicked)
        self.button_save.clicked.connect(self.save)
        self.timer = QtCore.QTimer()
        self.timer.setInterval(10)
        self.timer.setSingleShot(True)

        self.timer.timeout.connect(self.check_for_curves)

        for cb, col in zip(self.cb_ch, self.ch_col):
            cb.setCheckState(2)
            cb.setStyleSheet('color: ' + col)
        for cb in self.cb_ch:
            cb.stateChanged.connect(self.display_curves)

        self.rolling_group = QtGui.QGroupBox("Trigger mode")
        self.checkbox_normal = QtGui.QRadioButton("Normal")
        self.checkbox_untrigged = QtGui.QRadioButton("Untrigged (rolling)")
        self.checkbox_normal.setChecked(True)
        self.lay_radio = QtGui.QVBoxLayout()
        self.lay_radio.addWidget(self.checkbox_normal)
        self.lay_radio.addWidget(self.checkbox_untrigged)
        self.rolling_group.setLayout(self.lay_radio)
        self.property_layout.insertWidget(
            self.property_names.index("trigger_source"), self.rolling_group)
        self.checkbox_normal.clicked.connect(self.rolling_mode_toggled)
        self.checkbox_untrigged.clicked.connect(self.rolling_mode_toggled)
        #self.checkbox_normal.enabledChange.connect(self.rolling_mode_toggled)

        # minima maxima
        for prop in (self.properties["threshold_ch1"],
                     self.properties["threshold_ch1"]):
            spin_box = prop.widget
            spin_box.setDecimals(4)
            spin_box.setMaximum(1)
            spin_box.setMinimum(-1)
            spin_box.setSingleStep(0.01)

        self.properties["curve_name"].acquisition_property = False

    def display_channel(self, ch):
        """
        Displays channel ch (1 or 2) on the graph
        :param ch:
        """
        try:
            self.datas[ch-1] = self.module.curve(ch)
            self.times = self.module.times
            self.curves[ch - 1].setData(self.times,
                                        self.datas[ch-1])
        except NotReadyError:
            pass

    def display_curves(self):
        """
        Displays all active channels on the graph.
        """

        for i in (1, 2):
            if self.cb_ch[i - 1].checkState() == 2:
                self.display_channel(i)
                self.curves[i - 1].setVisible(True)
            else:
                self.curves[i - 1].setVisible(False)

    def run_single(self):
        """
        When run_single is pressed, launches a single acquisition.
        """

        self.module.setup()
        self.plot_item.enableAutoRange('xy', True)
        self.display_curves()

    def check_for_curves(self):
        """
        This function is called periodically by a timer when in run_continuous mode.
        1/ Check if curves are ready.
        2/ If so, plots them on the graph
        3/ Restarts the timer.
        """

        if not self.rolling_mode:
            if self.module.curve_ready():
                self.display_curves()
                if self.first_shot_of_continuous:
                    self.first_shot_of_continuous = False  # autoscale only upon first curve
                    self.plot_item.enableAutoRange('xy', False)
                self.module.setup()
        else:
            wp0 = self.module._write_pointer_current
            self.datas = [None, None]
            for ch in (1, 2):
                if self.cb_ch[ch - 1].checkState() == 2:
                    self.datas[ch-1] = self.module._get_ch_no_roll(ch)
            wp1 = self.module._write_pointer_current
            for index, data in enumerate(self.datas):
                if data is None:
                    self.curves[index].setVisible(False)
                    continue
                to_discard = (wp1 - wp0) % self.module.data_length
                data = np.roll(data, self.module.data_length - wp0)[
                       to_discard:]
                data = np.concatenate([[np.nan] * to_discard, data])
                times = self.module.times
                times -= times[-1]
                self.datas[index] = data
                self.times = times
                self.curves[index].setData(times, data)
                self.curves[index].setVisible(True)
        try:
            self.curve_display_done()
        except Exception as e:
            print e
        self.timer.start()

    def curve_display_done(self):
        """
        User may overwrite this function to implement custom functionality
        at each graphical update.
        :return:
        """
        pass

    @property
    def state(self):
        if self.button_continuous.text()=="Stop":
            return "running"
        else:
            return "stopped"

    def run_continuous(self):
        """
        Toggles the button run_continuous to stop and starts the acquisition timer.
        This function is part of the public interface.
        """

        self.button_continuous.setText("Stop")
        self.button_single.setEnabled(False)
        self.module.setup()
        if self.rolling_mode:
            self.module._trigger_source = 'off'
            self.module._trigger_armed = True
        self.plot_item.enableAutoRange('xy', True)
        self.first_shot_of_continuous = True
        self.timer.start()

    def stop(self):
        """
        Toggles the button stop to run_continuous to stop and stops the acquisition timer
        """

        self.button_continuous.setText("Run continuous")
        self.timer.stop()
        self.button_single.setEnabled(True)

    def run_continuous_clicked(self):
        """
        Toggles the button run_continuous to stop or vice versa and starts the acquisition timer
        """

        if str(self.button_continuous.text()) \
                == "Run continuous":
            self.run_continuous()
        else:
            self.stop()

    def rolling_mode_toggled(self):
        self.rolling_mode = self.rolling_mode

    @property
    def rolling_mode(self):
        return ((self.checkbox_untrigged.isChecked()) and \
                self.rolling_group.isEnabled())

    @rolling_mode.setter
    def rolling_mode(self, val):
        if val:
            self.checkbox_untrigged.setChecked(True)
        else:
            self.checkbox_normal.setChecked(True)
        if self.state=='running':
            self.stop()
            self.run_continuous()
        return val

    def update_properties(self):
        super(ScopeWidget, self).update_properties()

        self.rolling_group.setEnabled(self.module.duration > 0.1)
        self.properties['trigger_source'].widget.setEnabled(
            not self.rolling_mode)
        old = self.properties['threshold_ch1'].widget.isEnabled()
        self.properties['threshold_ch1'].widget.setEnabled(
            not self.rolling_mode)
        self.properties['threshold_ch2'].widget.setEnabled(
            not self.rolling_mode)
        self.button_single.setEnabled(not self.rolling_mode)
        if old==self.rolling_mode:
            self.rolling_mode_toggled()

    def autoscale(self):
        """Autoscale pyqtgraph"""

        self.plot_item.autoRange()
    #@property
    #def params(self):
    #    """
    #    Params to be saved within the curve (maybe we should consider
    #    # removing this and instead
    #    use self.properties...
    #    """
    #    return dict(average=self.module.average,
    #                trigger_source=self.module.trigger_source,
    #                threshold_ch1=self.module.threshold_ch1,
    #                threshold_ch2=self.module.threshold_ch2,
    #                input1=self.module.input1,
    #                input2=self.module.input2,
    #                name=self.module.curve_name)


    def save(self):
        """
        Save the active curve(s). If you would like to overwrite the save behavior, maybe you should
        consider overwriting Module.save_curve or Module.curve_db rather than this function.
        """

        for ch in [1, 2]:
            d = self.get_state()
            d.update({'ch': ch,
                      'name': self.module.curve_name + ' ch' + str(ch)})
            self.save_curve(self.times,
                            self.datas[ch-1],
                            **d)


class AsgGui(ModuleWidget):
    """
    Widget for a single Asg. Several of these are piled up in the Asg Tab.
    """

    property_names = ["waveform",
                      "amplitude",
                      "offset",
                      "frequency",
                      "trigger_source",
                      "output_direct"]

    def init_gui(self):
        """
        Sets up the gui.
        """

        self.main_layout = QtGui.QVBoxLayout()
        self.init_property_layout()
        self.button_layout = QtGui.QHBoxLayout()
        self.setLayout(self.main_layout)
        self.setWindowTitle("Asg")
        """
        self.button_single = QtGui.QPushButton("Run single")
        self.button_continuous = QtGui.QPushButton("Run continuous")
        self.curves = [self.plot_item.plot(pen=color[0]) \
                       for color in self.ch_col]
        """
        self.main_layout.addLayout(self.button_layout)
        self.cb_ch = []

        freq_spin_box = self.properties["frequency"].widget
        freq_spin_box.setDecimals(1)
        freq_spin_box.setMaximum(100e6)
        freq_spin_box.setMinimum(-100e6)
        freq_spin_box.setSingleStep(100)

        self.properties["offset"].widget.setMaximum(1)
        self.properties["offset"].widget.setMinimum(-1)

        self.properties['trigger_source'].value_changed.connect(
                                                        self.module.setup)
        self.properties['output_direct'].value_changed.connect(
                                                        self.module.setup)


class AllAsgGui(QtGui.QWidget):
    """
    The Tab widget containing all the Asg
    """

    def __init__(self, parent=None, rp=None):
        super(AllAsgGui, self).__init__(parent)
        self.rp = rp
        self.asg_widgets = []
        self.layout = QtGui.QVBoxLayout()
        self.setLayout(self.layout)
        nr = 1
        self.layout.setAlignment(QtCore.Qt.AlignTop)

        while hasattr(self.rp, "asg" + str(nr)):
            widget = AsgGui(name="asg" + str(nr),
                            rp=self.rp,
                            parent=None,
                            module=getattr(self.rp, "asg" + str(nr)))
            self.asg_widgets.append(widget)
            self.layout.addWidget(widget)
            nr += 1
            self.layout.setStretchFactor(widget, 0)


class AveragingError(Exception):
    pass


class NaGui(ModuleWidget):
    """
    Network Analyzer Tab.
    """
    property_names = ["input",
                      "output_direct",
                      "start",
                      "stop",
                      "rbw",
                      "points",
                      "amplitude",
                      "logscale",
                      "infer_open_loop_tf",
                      "avg",
                      "curve_name"]

    def init_gui(self):
        """
        Sets up the gui
        """
        # add this new display parameter to module na
        self.module.infer_open_loop_tf = False
        self.module.__dict__['curve_name'] = 'na trace'
        self.main_layout = QtGui.QVBoxLayout()
        self.init_property_layout()
        self.button_layout = QtGui.QHBoxLayout()
        self.setLayout(self.main_layout)
        self.setWindowTitle("NA")
        self.win = pg.GraphicsWindow(title="Amplitude")
        self.win_phase = pg.GraphicsWindow(title="Phase")
        self.plot_item = self.win.addPlot(title="Magnitude (dB)")
        self.plot_item_phase = self.win_phase.addPlot(title="Phase (deg)")
        self.plot_item_phase.setXLink(self.plot_item)
        self.button_single = QtGui.QPushButton("Run single")
        self.button_single.my_label = "Single"
        self.button_continuous = QtGui.QPushButton("Run continuous")
        self.button_continuous.my_label = "Continuous"
        self.button_restart_averaging = QtGui.QPushButton('Restart averaging')

        self.button_save = QtGui.QPushButton("Save curve")

        self.curve = self.plot_item.plot(pen='y')
        self.curve_phase = self.plot_item_phase.plot(pen=None, symbol='o')
        self.main_layout.addWidget(self.win)
        self.main_layout.addWidget(self.win_phase)
        self.button_layout.addWidget(self.button_single)
        self.button_layout.addWidget(self.button_continuous)
        self.button_layout.addWidget(self.button_restart_averaging)
        self.button_layout.addWidget(self.button_save)
        self.main_layout.addLayout(self.button_layout)

        self.button_single.clicked.connect(self.run_single_clicked)
        self.button_continuous.clicked.connect(self.run_continuous_clicked)
        self.button_restart_averaging.clicked.connect(
            self.ask_restart_and_do_it)
        self.button_save.clicked.connect(self.save)
        self.timer = QtCore.QTimer()  # timer for point acquisition
        self.timer.setInterval(10)
        self.timer.setSingleShot(True)

        self.update_timer = QtCore.QTimer()  # timer for plot update
        self.update_timer.setInterval(50)  # 50 ms refreshrate max
        self.update_timer.timeout.connect(self.update_plot)
        self.update_timer.setSingleShot(True)

        self.continuous = True
        self.paused = True
        self.need_restart = True

        self.property_changed.connect(self.ask_restart)

        self.timer.timeout.connect(self.add_one_point)

        self.paused = True
        # self.restart_averaging() # why would you want to do that? Comment?

        for prop in (self.properties["start"],
                     self.properties["stop"],
                     self.properties["rbw"]):
            spin_box = prop.widget
            # spin_box.setDecimals(1)
            spin_box.setMaximum(100e6)
            spin_box.setMinimum(-100e6)
            spin_box.setSingleStep(100)
        for prop in (self.properties["points"], self.properties["avg"]):
            spin_box = prop.widget
            spin_box.setMaximum(1e6)
            spin_box.setMinimum(0)

        self.properties["infer_open_loop_tf"].acquisition_property = False
        self.properties["curve_name"].acquisition_property = False

        self.arrow = pg.ArrowItem()
        self.arrow.setVisible(False)
        self.arrow_phase = pg.ArrowItem()
        self.arrow_phase.setVisible(False)
        self.plot_item.addItem(self.arrow)
        self.plot_item_phase.addItem(self.arrow_phase)

    def save_params(self):
        """
        Stores the params in a dictionary self.params.
        We should consider using self.properties instead of manually iterating.
        """

        self.params = self.get_state()
        """
        self.params = dict(start=self.module.start,
                                   stop=self.module.stop,
                                   rbw=self.module.rbw,
                                   input=self.module.input,
                                   output_direct=self.module.output_direct,
                                   points=self.module.points,
                                   amplitude=self.module.amplitude,
                                   logscale=self.module.logscale,
                                   avg=self.module.avg,
                                   post_average=self.post_average,
                                   infer_open_loop_tf=self.module.infer_open_loop_tf,
                                   name=self.module.curve_name)
        """
    def save(self):
        """
        Save the current curve. If you would like to overwrite the save behavior, maybe you should
        consider overwriting Module.save_curve or Module.curve_db rather than this function.
        """

        self.save_curve(self.x[:self.last_valid_point],
                        self.data[:self.last_valid_point],
                        **self.params)

    def init_data(self):
        """
        Prepares empty arrays before starting the scan
        """

        self.data = np.zeros(self.module.points, dtype=complex)
        self.x = np.empty(self.module.points)
        self.post_average = 0

    def ask_restart(self):
        """
        Called whenever a property is changed: the execution should stop and
        when the user wants to acquire more, the acquisition should restart
        from scratch. However, the current curve is not immediately erased in
        case the user would like to save it.
        """

        self.set_state(continuous=self.continuous, paused=True,
                       need_restart=True, n_av=0)

    def ask_restart_and_do_it(self):
        """
        Restart is actually done immediately (Called when the user clicks on restart averaging)
        """

        if not self.paused:
            self.timer.stop()
            self.restart_averaging()
            self.new_run()
            self.timer.start()
            self.set_state(continuous=self.continuous, paused=self.paused,
                           need_restart=False, n_av=0)
        else:
            self.set_state(continuous=self.continuous, paused=self.paused,
                           need_restart=True, n_av=0)

    def restart_averaging(self):
        """
        Initializes the data, sets the timer, launches the run.
        """

        self.init_data()
        self.timer.setInterval(self.module.time_per_point * 1000)
        self.update_timer.setInterval(10)
        self.new_run()

    def run_single(self):
        """
        Launches a single run (part of the public interface).
        Restarts averaging from scratch.
        """

        self.restart_averaging()
        self.new_run()
        self.set_state(continuous=False, paused=False, need_restart=False)
        self.timer.start()

    def run_single_clicked(self):
        """
        Toggles between pause and running.
        """
        if self.paused:
            if self.continuous or self.need_restart:  # restart from scratch
                self.run_single()
            else:  # continue with the previously started scan
                self.set_state(continuous=False, paused=False,
                               need_restart=False)
                self.timer.start()
        else:  # If already running, then set to paused
            self.set_state(continuous=False, paused=True, need_restart=False)

    def stop(self):
        """
        Stop the current execution (part of the public interface).
        """

        self.set_state(continuous=self.continuous, paused=True,
                       need_restart=self.need_restart)
        self.module.iq.amplitude = 0

    def new_run(self):
        """
        Sets up the fpga modules for a new run and save the run parameters.
        """

        self.module.setup()
        self.values = self.module.values()
        self.save_params()

    def set_state(self, continuous, paused, need_restart, n_av=0):
        """
        The current state is composed of 3 flags and a number. This function
        updates the flags and reflects on the gui the required state.

        :param continuous: True or False means continuous or single
        :param paused: True or False Whether the acquisition is running or stopped
        :param need_restart: True or False: whether the current data could be averaged with upcoming ones
        :param n_av: current number of averages
        :return:
        """

        self.continuous = continuous
        self.paused = paused
        self.need_restart = need_restart
        active_button = self.button_continuous if continuous else self.button_single
        inactive_button = self.button_single if continuous else self.button_continuous
        self.button_restart_averaging.setEnabled(not need_restart)
        active_button.setEnabled(True)
        inactive_button.setEnabled(self.paused)
        first_word = 'Run ' if need_restart else 'Continue '
        if self.paused:
            self.button_single.setText("Run single")
            self.button_continuous.setText(first_word + "(%i averages)" % n_av)
            self.module.iq.amplitude = 0
        else:
            if active_button == self.button_single:
                active_button.setText('Pause')
            else:
                active_button.setText('Pause (%i averages)' % n_av)

    @property
    def last_valid_point(self):
        """
        Index of the last point that contains more than 0 averages
        """
        if self.post_average > 0:
            max_point = self.module.points
        else:
            max_point = self.module.current_point
        return max_point

    def threshold_hook(self, current_val):
        """
        A convenience function to stop the run upon some condition
        (such as reaching of a threshold. current_val is the complex amplitude
        of the last data point).

        To be overwritten in derived class...
        Parameters
        ----------
        current_val

        Returns
        -------

        """
        pass

    def update_plot(self):
        """
        Update plot only every 10 ms max...

        Returns
        -------
        """
        # plot_time_start = time()
        x = self.x[:self.last_valid_point]
        y = self.data[:self.last_valid_point]

        # check if we shall display open loop tf
        if self.properties["infer_open_loop_tf"].widget.checkState() == 2:
            y = y / (1.0 + y)
        mag = 20 * np.log10(np.abs(y))
        phase = np.angle(y, deg=True)
        log_mod = self.module.logscale
        self.curve.setLogMode(xMode=log_mod, yMode=None)
        self.curve_phase.setLogMode(xMode=log_mod, yMode=None)
<<<<<<< HEAD
        self.plot_item.setLogMode(x=log_mod, y=None) # this seems also needed
        self.plot_item_phase.setLogMode(x=log_mod, y=None) ##

=======
        self.plot_item.setLogMode(x=log_mod, y=None)  # this seems also needed
        self.plot_item_phase.setLogMode(x=log_mod, y=None)
>>>>>>> 73729b6f

        self.curve.setData(x, mag)
        self.curve_phase.setData(x, phase)

        cur = self.module.current_point - 1
<<<<<<< HEAD
        visible = self.last_valid_point!=cur + 1
        logscale = self.properties["logscale"].widget.checkState()==2
        freq = x[cur]
        xpos = np.log10(freq) if logscale else freq
        if cur>0:
=======
        visible = self.last_valid_point != cur + 1
        logscale = self.properties["logscale"].widget.checkState() == 2
        freq = x[cur]
        xpos = np.log10(freq) if logscale else freq
        if cur > 0:
>>>>>>> 73729b6f
            self.arrow.setPos(xpos, mag[cur])
            self.arrow.setVisible(visible)
            self.arrow_phase.setPos(xpos, phase[cur])
            self.arrow_phase.setVisible(visible)
        # plot_time = time() - plot_time_start # actually not working, because done later
        # self.update_timer.setInterval(plot_time*10*1000) # make sure plotting
        # is only marginally slowing
        # down the measurement...
        self.update_timer.setInterval(self.last_valid_point / 100)

    def add_one_point(self):
        """
        This function is called by a timer periodically to add new points in the buffer.
        Plotting is actually done by another independent loop.
        """

        if self.paused:
            return
        cur = self.module.current_point
        try:
            x, y, amp = self.values.next()
            self.threshold_hook(y)
        except StopIteration:
            self.post_average += 1
            if self.continuous:
                self.new_run()
                self.set_state(continuous=True, paused=False,
                               need_restart=False, n_av=self.post_average)
                self.timer.start()
            else:
                self.set_state(continuous=True, paused=True,
                               need_restart=False, n_av=self.post_average)  # 1
                self.button_single.setText("Run single")
            return
        self.data[cur] = (self.data[cur] * self.post_average + y) \
                         / (self.post_average + 1)
        self.x[cur] = x
        # fomerly, we had buffers for both phase and magnitude. This was faster
        # but more messy. We could restore them once the display get
        # exceedingly slow. In that case, they should be calculated right
        # after acquisition, i.e. here.

        if not self.update_timer.isActive():
            self.update_timer.start()

        self.timer.setInterval(self.module.time_per_point * 1000)
        self.timer.start()

    def run_continuous(self):
        """
        Launch a continuous acquisition (part of the public interface).
        Averages from scratch
        """

        self.restart_averaging()
        self.new_run()
        self.set_state(continuous=True, paused=False, need_restart=False,
                       n_av=self.post_average)
        self.timer.start()

    def resume_acquisition(self):
        """
        Resumes the current acquisition (continuous or single) if it was stopped.
        An AveragingError is launched if the parameters have changed in the mean time.
        """

        if self.need_restart:
            raise AveragingError(
                """parameters have changed in the mean time, cannot average
                with previous data""")
        else:
            self.set_state(continuous=self.continuous,
                           paused=False,
                           need_restart=self.need_restart,
                           n_av=self.post_average)

    def run_continuous_clicked(self):
        """
        Toggles the run continuous button, and performs the required action.
        """
        if self.paused:
            if self.need_restart:
                self.run_continuous()
            else:
                self.set_state(continuous=True, paused=False,
                               need_restart=False, n_av=self.post_average)
                self.timer.start()
        else:
            self.set_state(continuous=True, paused=True, need_restart=False,
                           n_av=self.post_average)


<<<<<<< HEAD

=======
>>>>>>> 73729b6f
class PidGui(ModuleWidget):
    """
    Widget for a single PID.
    """

    property_names = ["input",
                      "output_direct",
                      "setpoint",
                      "p",
                      "i",
                      "d",
                      "ival",
                      "inputfilter"]

    def init_gui(self):
        self.main_layout = QtGui.QVBoxLayout()
        self.setLayout(self.main_layout)
        self.init_property_layout()
        layout = self.properties["inputfilter"].layout_v
        self.property_layout.removeItem(layout)
        self.main_layout.addLayout(layout)
        for prop in 'p', 'i', 'd':
            self.properties[prop].widget.set_log_increment()
            self.properties[prop].widget.setMaximum(1000000)
            self.properties[prop].widget.setMinimum(-1000000)

<<<<<<< HEAD
=======

>>>>>>> 73729b6f
class AllPidGui(QtGui.QWidget):
    def __init__(self, parent=None, rp=None):
        super(AllPidGui, self).__init__(parent)
        self.rp = rp
        self.pid_widgets = []
        self.layout = QtGui.QVBoxLayout()
        self.setLayout(self.layout)
        nr = 0
        self.layout.setAlignment(QtCore.Qt.AlignTop)

        while hasattr(self.rp, "pid" + str(nr)):
            widget = PidGui(name="pid" + str(nr),
                            rp=self.rp,
                            parent=None,
                            module=getattr(self.rp, "pid" + str(nr)))
            self.pid_widgets.append(widget)
            self.layout.addWidget(widget)
            nr += 1
            self.layout.setStretchFactor(widget, 0)

<<<<<<< HEAD
=======

>>>>>>> 73729b6f
class SpecAnGui(ModuleWidget):
    """
    Widget for the Spectrum Analyzer Tab.
    """
    _display_max_frequency = 25  # max 25 Hz framerate

    property_names = ["input",
                      "baseband",
                      "center",
                      "span",
                      "points",
                      "rbw_auto",
                      "rbw",
                      "window",
                      "avg",
                      "acbandwidth",
                      "curve_name"]

    def init_gui(self):
        """
        Sets up the gui.
        """
        self.main_layout = QtGui.QVBoxLayout()
        self.module.__dict__['curve_name'] = 'pyrpl spectrum'
        self.init_property_layout()
        self.button_layout = QtGui.QHBoxLayout()
        self.setLayout(self.main_layout)
        self.setWindowTitle("Spec. An.")
        self.win = pg.GraphicsWindow(title="PSD")
        self.plot_item = self.win.addPlot(title="PSD")
        self.button_single = QtGui.QPushButton("Run single")
        self.button_continuous = QtGui.QPushButton("Run continuous")
        self.button_restart_averaging = QtGui.QPushButton('Restart averaging')

        self.button_save = QtGui.QPushButton("Save curve")

        self.curve = self.plot_item.plot(pen='m')

        self.main_layout.addWidget(self.win)

        self.button_layout.addWidget(self.button_single)
        self.button_layout.addWidget(self.button_continuous)
        self.button_layout.addWidget(self.button_restart_averaging)
        self.button_layout.addWidget(self.button_save)
        self.main_layout.addLayout(self.button_layout)

        self.button_single.clicked.connect(self.run_single)
        self.button_continuous.clicked.connect(self.run_continuous_clicked)
        self.button_restart_averaging.clicked.connect(self.restart_averaging)
        self.button_save.clicked.connect(self.save)

        self.timer = QtCore.QTimer()
        # self.timer.setSingleShot(True)
        #  dont know why but this removes the bug with with freezing gui
        self.timer.setSingleShot(False)
        self.timer.setInterval(10)
        self.timer.timeout.connect(self.acquire_one_curve)

        self.running = False
        self.property_changed.connect(self.restart_averaging)

        for prop in [self.properties[prop] for prop in
                     ["center", "rbw"]]:
            prop.widget.setMaximum(125e6)
            prop.widget.setDecimals(0)
        self.properties["acbandwidth"].widget.setMaximum(100e6)
        self.properties["points"].widget.setMaximum(16384)
        self.properties["avg"].widget.setMaximum(1000000000)
        self.properties["curve_name"].acquisition_property = False

    def save(self):
        """
        Saves the current curve.
        """
        self.save_curve(self.x_data,
                        self.module.data_to_dBm(self.y_data),
                        **self.get_state())

    def update_properties(self):
        """
        Updates the gui properties from the underlying module properties.
        Called periodically.
        """

        super(SpecAnGui, self).update_properties()
        self.properties["rbw"].widget.setEnabled(not self.module.rbw_auto)

    @property
    def current_average(self):
        return self._current_average

    @current_average.setter
    def current_average(self, v):
        # putting a ceiling to the current average, together with the math
        # in acquire_one_curve, automatically creates a lowpass-like
        # averaging mode with a 'bandwidth' defined by avg
        if v > self.module.avg:
            v = self.module.avg
        self._current_average = v

    def run_single(self):
        """
        Runs a single acquisition.
        """

        self.button_continuous.setEnabled(False)
        self.restart_averaging()
        self.module.setup()
        self.acquire_one_curve()
        self.button_continuous.setEnabled(True)

    def update_display(self):
        """
        Updates the curve and the number of averages. Framerate has a ceiling.
        """

        if not hasattr(self, '_lasttime') \
                or (time() - 1.0/self._display_max_frequency) > self._lasttime:
            self._lasttime = time()
            # convert data from W to dBm
            x = self.x_data
            y = self.module.data_to_dBm(self.y_data)
            self.curve.setData(x, y)
            if self.running:
                buttontext = 'Stop (%i' % self.current_average
                if self.current_average >= self.module.avg:
                    # shows a plus sign when number of averages is available
                    buttontext += '+)'
                else:
                    buttontext += ')'
                self.button_continuous.setText(buttontext)

    def acquire_one_curve(self):
        """
        Acquires only one curve.
        """
<<<<<<< HEAD
        #self.module.setup() ### For small BW, setup() then curve() takes
=======
        # self.module.setup() ### For small BW, setup() then curve() takes
>>>>>>> 73729b6f
        # several seconds... In the mean time, no other event can be
        # treated. That's why the gui freezes...
        self.y_data = (self.current_average * self.y_data \
                       + self.module.curve()) / (self.current_average + 1)
        self.current_average += 1
        self.update_display()
        if self.running:
            self.module.setup()
<<<<<<< HEAD
        #if self.running:
=======
        # if self.running:
>>>>>>> 73729b6f
        #    self.timer.start()

    def run_continuous(self):
        """
        Launches a continuous acquisition (part of the public interface).
        """

        self.running = True
        self.button_single.setEnabled(False)
        self.button_continuous.setText("Stop")
        self.restart_averaging()
        self.module.setup()
        self.timer.setInterval(self.module.duration*1000)
        self.timer.start()

    def stop(self):
        """
        Stops the current continuous acquisition (part of the public interface).
        """
        self.timer.stop()
        self.button_continuous.setText("Run continuous")
        self.running = False
        self.button_single.setEnabled(True)

    def run_continuous_clicked(self):
        """
        Toggles the run continuous button and performs the required action.
        """

        if self.running:
            self.stop()
        else:
            self.run_continuous()

    def restart_averaging(self):
        """
        Restarts the curve averaging.
        """
        self.x_data = self.module.freqs()
        self.y_data = np.zeros(len(self.x_data))
        self.current_average = 0

<<<<<<< HEAD
    #def params(self):
    #    """
    #    The current relevant parameters. We should consider switching to a
    #    # systematic use of
     #   self.properties.
    #    """
     #
     #   return dict(center=self.module.center,
     #               span=self.module.span,
     #               rbw=self.module.rbw,
     #               input=self.module.input,
     #               points=self.module.points,
     #               avg=self.module.avg,
     #               acbandwidth=self.module.acbandwidth,
     #               name=self.module.curve_name)
=======
    # def params(self):
    #    """
    #    The current relevant parameters. We should consider switching to a
    #    # systematic use of
    #   self.properties.
    #    """
    #
    #   return dict(center=self.module.center,
    #               span=self.module.span,
    #               rbw=self.module.rbw,
    #               input=self.module.input,
    #               points=self.module.points,
    #               avg=self.module.avg,
    #               acbandwidth=self.module.acbandwidth,
    #               name=self.module.curve_name)
>>>>>>> 73729b6f


class RedPitayaGui(RedPitaya):
    """
    Widget for the main RedPitayaGui window.
    """

    def __init__(self, *args, **kwds):
        super(RedPitayaGui, self).__init__(*args, **kwds)
        self.setup_gui()
<<<<<<< HEAD
        #self.timer_dock_positions = QtCore.QTimer()
        #self.timer_dock_positions.setInterval(1000)
        #self.timer_dock_positions.timeout.connect(self.save_dock_positions)
=======
        # self.timer_dock_positions = QtCore.QTimer()
        # self.timer_dock_positions.setInterval(1000)
        # self.timer_dock_positions.timeout.connect(self.save_dock_positions)
>>>>>>> 73729b6f

    def add_dock_widget(self, widget, name):
        dock_widget = QtGui.QDockWidget(name)
        dock_widget.setObjectName(name)
        dock_widget.setFeatures(
            QtGui.QDockWidget.DockWidgetFloatable |
            QtGui.QDockWidget.DockWidgetMovable |
            QtGui.QDockWidget.DockWidgetVerticalTitleBar)

<<<<<<< HEAD
        self.dock_widgets[name] =  dock_widget
=======
        self.dock_widgets[name] = dock_widget
>>>>>>> 73729b6f
        dock_widget.setWidget(widget)
        self.main_window.addDockWidget(QtCore.Qt.TopDockWidgetArea,
                                       dock_widget)
        if self.last_docked is not None:
            self.main_window.tabifyDockWidget(self.last_docked, dock_widget)
        self.last_docked = dock_widget

    def setup_gui(self):
        self.all_gui_modules = []
        self.na_widget = NaGui(name="na",
                               rp=self,
                               parent=None,
                               module=self.na)
        self.scope_widget = ScopeWidget(name="scope",
                                        rp=self,
                                        parent=None,
                                        module=self.scope)
        self.sa_widget = SpecAnGui(name="spec an",
                                   rp=self,
                                   parent=None,
                                   module=self.spec_an)
<<<<<<< HEAD
        self.scope_sa_widget = ScopeSaWidget(self.scope_widget,
                                                 self.sa_widget)
=======
        self.scope_sa_widget = ScopeSaWidget(self.scope_widget, self.sa_widget)
>>>>>>> 73729b6f
        self.all_asg_widget = AllAsgGui(parent=None,
                                        rp=self)
        self.all_pid_widget = AllPidGui(parent=None,
                                        rp=self)

        self.dock_widgets = {}
        self.last_docked = None
        self.main_window = QtGui.QMainWindow()
        for widget, name in [(self.scope_sa_widget, "Scope/Spec. An."),
<<<<<<< HEAD
                            (self.all_asg_widget, "Asgs"),
                            (self.all_pid_widget, "Pids"),
                            (self.na_widget, "Na")]:
            self.add_dock_widget(widget, name)
        self.main_window.setDockNestingEnabled(True) #DockWidgets can be stacked
        # with one below the other one in the same column
        self.dock_widgets["Scope/Spec. An."].raise_() # select first tab


#        self.main_window.tabifyDockWidget(self.na_widget_dock,
 #                                         self.scope_widget_dock)
=======
                             (self.all_asg_widget, "Asgs"),
                             (self.all_pid_widget, "Pids"),
                             (self.na_widget, "Na")]:
            self.add_dock_widget(widget, name)
        self.main_window.setDockNestingEnabled(True)  # DockWidgets can be
        # stacked with one below the other one in the same column
        self.dock_widgets["Scope/Spec. An."].raise_()  # select first tab


        # self.main_window.tabifyDockWidget(self.na_widget_dock,
        #                                   self.scope_widget_dock)
>>>>>>> 73729b6f

        """
        self.tab_widget = QtGui.QTabWidget()
        self.tab_widget.addTab(self.scope_widget, "Scope")
        self.tab_widget.addTab(self.all_asg_widget, "Asg")
        self.tab_widget.addTab(self.na_widget, "NA")
        self.tab_widget.addTab(self.sa_widget, "Spec. An.")
        self.custom_gui_setup()

        self.customize_scope()
        self.customize_na()
        self.custom_setup()
        """

    def gui(self, runcontinuous=True):
        """
        Opens the graphical user interface.
        """
        self.gui_timer = QtCore.QTimer()

        self.main_window.show()
        if runcontinuous:
            self.scope_widget.run_continuous()

    def stop_all_timers(self):
        for tabnr in range(self.tab_widget.count()):
            try:
                self.tab_widget.widget(tabnr).stop_all_timers()
            except AttributeError:
                pass

    def custom_gui_setup(self):
        """
        Convenience hook for user functionality upon subclassing RedPitayaGui
        Returns
        -------
        """
        pass

    def customize_scope(self):
        """
        Convenience hook for user functionality upon subclassing RedPitayaGui
        Returns
        -------

        """
        pass

    def customize_na(self):
        """
        Convenience hook for user functionality upon subclassing RedPitayaGui
        Returns
        -------

        """
        pass

    def custom_setup(self):
        """
        Convenience hook for user functionality upon subclassing RedPitayaGui
        Returns
        -------

        """
        pass

    @property
    def window_position(self):
        xy = self.main_window.pos()
        x = xy.x()
        y = xy.y()
        dxdy = self.main_window.size()
        dx = dxdy.width()
        dy = dxdy.height()
        return [x, y, dx, dy]

    @window_position.setter
    def window_position(self, coords):
        self.main_window.move(coords[0], coords[1])
        self.main_window.resize(coords[2], coords[3])

<<<<<<< HEAD
=======

>>>>>>> 73729b6f
class UserModule(ModuleWidget):
    """
    Subclass this to make your own modules.
    property_names is a list of properties to be created.
    Make sure a default value is given to the class (e.g. length = 0.01 in
    the class declaration.)

    autosave is the list of properties that need to be monitored

    overwrite init_gui for custom gui construction
    """

    property_names = ["dummy_example"]
    autosave = []
    dummy_example = 3.0

    def __init__(self, pyrpl, name):
        self.rp = pyrpl.rp
        self.pyrpl = pyrpl
        super(UserModule, self).__init__(rp=pyrpl.rp, name=name)
        self.rp.add_dock_widget(self, name)
        pyrpl.register_persistent_properties(self, self.name, self.autosave)<|MERGE_RESOLUTION|>--- conflicted
+++ resolved
@@ -1181,32 +1181,19 @@
         log_mod = self.module.logscale
         self.curve.setLogMode(xMode=log_mod, yMode=None)
         self.curve_phase.setLogMode(xMode=log_mod, yMode=None)
-<<<<<<< HEAD
+
         self.plot_item.setLogMode(x=log_mod, y=None) # this seems also needed
-        self.plot_item_phase.setLogMode(x=log_mod, y=None) ##
-
-=======
-        self.plot_item.setLogMode(x=log_mod, y=None)  # this seems also needed
         self.plot_item_phase.setLogMode(x=log_mod, y=None)
->>>>>>> 73729b6f
 
         self.curve.setData(x, mag)
         self.curve_phase.setData(x, phase)
 
         cur = self.module.current_point - 1
-<<<<<<< HEAD
         visible = self.last_valid_point!=cur + 1
         logscale = self.properties["logscale"].widget.checkState()==2
         freq = x[cur]
         xpos = np.log10(freq) if logscale else freq
         if cur>0:
-=======
-        visible = self.last_valid_point != cur + 1
-        logscale = self.properties["logscale"].widget.checkState() == 2
-        freq = x[cur]
-        xpos = np.log10(freq) if logscale else freq
-        if cur > 0:
->>>>>>> 73729b6f
             self.arrow.setPos(xpos, mag[cur])
             self.arrow.setVisible(visible)
             self.arrow_phase.setPos(xpos, phase[cur])
@@ -1299,10 +1286,6 @@
                            n_av=self.post_average)
 
 
-<<<<<<< HEAD
-
-=======
->>>>>>> 73729b6f
 class PidGui(ModuleWidget):
     """
     Widget for a single PID.
@@ -1329,10 +1312,7 @@
             self.properties[prop].widget.setMaximum(1000000)
             self.properties[prop].widget.setMinimum(-1000000)
 
-<<<<<<< HEAD
-=======
-
->>>>>>> 73729b6f
+
 class AllPidGui(QtGui.QWidget):
     def __init__(self, parent=None, rp=None):
         super(AllPidGui, self).__init__(parent)
@@ -1353,10 +1333,8 @@
             nr += 1
             self.layout.setStretchFactor(widget, 0)
 
-<<<<<<< HEAD
-=======
-
->>>>>>> 73729b6f
+
+
 class SpecAnGui(ModuleWidget):
     """
     Widget for the Spectrum Analyzer Tab.
@@ -1493,11 +1471,9 @@
         """
         Acquires only one curve.
         """
-<<<<<<< HEAD
-        #self.module.setup() ### For small BW, setup() then curve() takes
-=======
+
         # self.module.setup() ### For small BW, setup() then curve() takes
->>>>>>> 73729b6f
+
         # several seconds... In the mean time, no other event can be
         # treated. That's why the gui freezes...
         self.y_data = (self.current_average * self.y_data \
@@ -1506,12 +1482,6 @@
         self.update_display()
         if self.running:
             self.module.setup()
-<<<<<<< HEAD
-        #if self.running:
-=======
-        # if self.running:
->>>>>>> 73729b6f
-        #    self.timer.start()
 
     def run_continuous(self):
         """
@@ -1553,40 +1523,6 @@
         self.y_data = np.zeros(len(self.x_data))
         self.current_average = 0
 
-<<<<<<< HEAD
-    #def params(self):
-    #    """
-    #    The current relevant parameters. We should consider switching to a
-    #    # systematic use of
-     #   self.properties.
-    #    """
-     #
-     #   return dict(center=self.module.center,
-     #               span=self.module.span,
-     #               rbw=self.module.rbw,
-     #               input=self.module.input,
-     #               points=self.module.points,
-     #               avg=self.module.avg,
-     #               acbandwidth=self.module.acbandwidth,
-     #               name=self.module.curve_name)
-=======
-    # def params(self):
-    #    """
-    #    The current relevant parameters. We should consider switching to a
-    #    # systematic use of
-    #   self.properties.
-    #    """
-    #
-    #   return dict(center=self.module.center,
-    #               span=self.module.span,
-    #               rbw=self.module.rbw,
-    #               input=self.module.input,
-    #               points=self.module.points,
-    #               avg=self.module.avg,
-    #               acbandwidth=self.module.acbandwidth,
-    #               name=self.module.curve_name)
->>>>>>> 73729b6f
-
 
 class RedPitayaGui(RedPitaya):
     """
@@ -1596,15 +1532,6 @@
     def __init__(self, *args, **kwds):
         super(RedPitayaGui, self).__init__(*args, **kwds)
         self.setup_gui()
-<<<<<<< HEAD
-        #self.timer_dock_positions = QtCore.QTimer()
-        #self.timer_dock_positions.setInterval(1000)
-        #self.timer_dock_positions.timeout.connect(self.save_dock_positions)
-=======
-        # self.timer_dock_positions = QtCore.QTimer()
-        # self.timer_dock_positions.setInterval(1000)
-        # self.timer_dock_positions.timeout.connect(self.save_dock_positions)
->>>>>>> 73729b6f
 
     def add_dock_widget(self, widget, name):
         dock_widget = QtGui.QDockWidget(name)
@@ -1613,12 +1540,7 @@
             QtGui.QDockWidget.DockWidgetFloatable |
             QtGui.QDockWidget.DockWidgetMovable |
             QtGui.QDockWidget.DockWidgetVerticalTitleBar)
-
-<<<<<<< HEAD
-        self.dock_widgets[name] =  dock_widget
-=======
         self.dock_widgets[name] = dock_widget
->>>>>>> 73729b6f
         dock_widget.setWidget(widget)
         self.main_window.addDockWidget(QtCore.Qt.TopDockWidgetArea,
                                        dock_widget)
@@ -1640,12 +1562,7 @@
                                    rp=self,
                                    parent=None,
                                    module=self.spec_an)
-<<<<<<< HEAD
-        self.scope_sa_widget = ScopeSaWidget(self.scope_widget,
-                                                 self.sa_widget)
-=======
         self.scope_sa_widget = ScopeSaWidget(self.scope_widget, self.sa_widget)
->>>>>>> 73729b6f
         self.all_asg_widget = AllAsgGui(parent=None,
                                         rp=self)
         self.all_pid_widget = AllPidGui(parent=None,
@@ -1655,19 +1572,6 @@
         self.last_docked = None
         self.main_window = QtGui.QMainWindow()
         for widget, name in [(self.scope_sa_widget, "Scope/Spec. An."),
-<<<<<<< HEAD
-                            (self.all_asg_widget, "Asgs"),
-                            (self.all_pid_widget, "Pids"),
-                            (self.na_widget, "Na")]:
-            self.add_dock_widget(widget, name)
-        self.main_window.setDockNestingEnabled(True) #DockWidgets can be stacked
-        # with one below the other one in the same column
-        self.dock_widgets["Scope/Spec. An."].raise_() # select first tab
-
-
-#        self.main_window.tabifyDockWidget(self.na_widget_dock,
- #                                         self.scope_widget_dock)
-=======
                              (self.all_asg_widget, "Asgs"),
                              (self.all_pid_widget, "Pids"),
                              (self.na_widget, "Na")]:
@@ -1675,11 +1579,6 @@
         self.main_window.setDockNestingEnabled(True)  # DockWidgets can be
         # stacked with one below the other one in the same column
         self.dock_widgets["Scope/Spec. An."].raise_()  # select first tab
-
-
-        # self.main_window.tabifyDockWidget(self.na_widget_dock,
-        #                                   self.scope_widget_dock)
->>>>>>> 73729b6f
 
         """
         self.tab_widget = QtGui.QTabWidget()
@@ -1761,10 +1660,7 @@
         self.main_window.move(coords[0], coords[1])
         self.main_window.resize(coords[2], coords[3])
 
-<<<<<<< HEAD
-=======
-
->>>>>>> 73729b6f
+
 class UserModule(ModuleWidget):
     """
     Subclass this to make your own modules.
