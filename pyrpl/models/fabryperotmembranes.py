import numpy as np
import scipy
import logging
import time
logger = logging.getLogger(name=__name__)
from . import *

class FPMembranes(FabryPerot):
    def reset_ival(self):
<<<<<<< HEAD
        pass
        #self.outputs['current'].pid.ival = 0
=======
        self.outputs['current'].pid.ival = 0
>>>>>>> 82281094
<|MERGE_RESOLUTION|>--- conflicted
+++ resolved
@@ -7,9 +7,5 @@
 
 class FPMembranes(FabryPerot):
     def reset_ival(self):
-<<<<<<< HEAD
         pass
         #self.outputs['current'].pid.ival = 0
-=======
-        self.outputs['current'].pid.ival = 0
->>>>>>> 82281094
