from nose.tools import with_setup
from unittest import TestCase
import os
import numpy as np
import logging
logger = logging.getLogger(name=__name__)

from pyrpl import RedPitaya
from pyrpl.redpitaya_modules import *
from pyrpl.registers import *



class TestClass(object):
    
    @classmethod
    def setUpAll(self):
<<<<<<< HEAD
        self.r = RedPitaya(hostname=hostname)
=======
        hostname = os.environ.get('REDPITAYA')
        self.password = os.environ.get('RP_PASSWORD') or 'root'
        if hostname != 'unavailable':
            self.r = RedPitaya(hostname=hostname, password=self.password)
        else:
            self.r = None
>>>>>>> 2e43fe2b
    
    def test_generator(self):
        if self.r is None:
            assert False
        for modulekey, module in self.r.__dict__.items():
            if isinstance(module,BaseModule):
                print "Scanning module",modulekey,"..."
                for regkey,regclass in type(module).__dict__.items():
                    if isinstance(regclass,Register):
                        print "Scanning register",regkey,"..."
                        yield self.register_validation, module, modulekey, regclass, regkey
    

    def register_validation(self, module, modulekey, reg, regkey):
        print modulekey, regkey
        if type(reg)==Register:
            # try to read
            value = module.__getattribute__(regkey)
            if type(value) != int: #make sure Register represents an int
                assert False, 'wrong type: int != %s'%str(type(value))
        if type(reg)==LongRegister:
            # try to read
            value = module.__getattribute__(regkey)
            if type(value) != int and type(value) != long: 
                assert False, 'wrong type: int/long != %s'%str(type(value))#make sure Register represents an int
        if type(reg)==BoolRegister or type(reg)==IORegister:
            # try to read
            value = module.__getattribute__(regkey)
            if type(value) != bool: #make sure Register represents an int
                assert False
            #exclude read-only registers
            if regkey in ['reset_writestate_machine',
                          'trigger_armed']:
                return
            #write opposite value and confirm it has changed
            module.__setattr__(regkey, not value)
            if value == module.__getattribute__(regkey):
                assert False
            #write back original value and check for equality
            module.__setattr__(regkey, value)
            if value != module.__getattribute__(regkey):
                assert False
        if type(reg)==FloatRegister:
            # try to read
            value = module.__getattribute__(regkey)
            if type(value) != float: #make sure Register represents an int
                assert False
            #exclude read-only registers
            if regkey in ['pfd_integral',
                          'ch1_firstpoint',
                          'ch2_firstpoint',
                          'dac1',
                          'dac2',
                          'adc1',
                          'adc2']:
                return
            #write something different and confirm change
            if value == 0:
                write = 1e10
            else:
                write = 0
            module.__setattr__(regkey, write)
            if value == module.__getattribute__(regkey):
                assert False
            #write sth negative
            write = -1e10
            module.__setattr__(regkey, write)
            if module.__getattribute__(regkey)>=0:
                if reg.signed:
                    assert False
                else: #unsigned registers should use absolute value and 
                      #therefore not be zero when assigned large negative values
                    if module.__getattribute__(regkey) == 0:
                        assert False
            #set back original value
            module.__setattr__(regkey, value)
            if value != module.__getattribute__(regkey):
                assert False
        if type(reg)==PhaseRegister:
            # try to read
            value = module.__getattribute__(regkey)
            if type(value) != float: #make sure Register represents an int
                assert False
            #make sure any random phase has an error below 1e-6 degrees !
            if regkey not in ['scopetriggerphase']:
                for phase in np.linspace(-1234,5678,90):
                    module.__setattr__(regkey, phase)
                    if abs(module.__getattribute__(regkey)-(phase%360))>1e-6:
                        assert False
            #set back original value
            module.__setattr__(regkey, value)
            if value != module.__getattribute__(regkey):
                assert False
        if type(reg)==FrequencyRegister:
            # try to read
            value = module.__getattribute__(regkey)
            if type(value) != float: #make sure Register represents an int
                assert False
            #make sure any frequency has an error below 100 mHz!
            if regkey not in []:
                for freq in [0,1,10,1e2,1e3,1e4,1e5,1e6,1e7,1e8]:
                    module.__setattr__(regkey, freq)
                    if abs(module.__getattribute__(regkey)-freq)>0.1:
                        assert False
            #set back original value
            module.__setattr__(regkey, value)
            if value != module.__getattribute__(regkey):
                assert False
        if type(reg)==SelectRegister:
            # try to read
            value = module.__getattribute__(regkey)
            if type(value) != type(reg.options.keys()[0]): #make sure Register represents an int
                assert False
            #exclude read-only registers
            if regkey in []:
                return
            #try all options and confirm change that they are saved
            for option in reg.options.keys():
                module.__setattr__(regkey, option)
            if option != module.__getattribute__(regkey):
                assert False
            #set back original value
            module.__setattr__(regkey, value)
            if value != module.__getattribute__(regkey):
                assert False
        return
    <|MERGE_RESOLUTION|>--- conflicted
+++ resolved
@@ -15,16 +15,7 @@
     
     @classmethod
     def setUpAll(self):
-<<<<<<< HEAD
-        self.r = RedPitaya(hostname=hostname)
-=======
-        hostname = os.environ.get('REDPITAYA')
-        self.password = os.environ.get('RP_PASSWORD') or 'root'
-        if hostname != 'unavailable':
-            self.r = RedPitaya(hostname=hostname, password=self.password)
-        else:
-            self.r = None
->>>>>>> 2e43fe2b
+        self.r = RedPitaya()
     
     def test_generator(self):
         if self.r is None:
