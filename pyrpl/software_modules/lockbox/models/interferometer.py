--- conflicted
+++ resolved
@@ -48,16 +48,11 @@
     inputs = LockboxModuleDictProperty(port1=InterferometerPort1,
                                        port2=InterferometerPort2)
 
-
-<<<<<<< HEAD
-class PdhInterferometerPort1(InterferometerPort1, InputIq):
-=======
     outputs = LockboxModuleDictProperty(piezo=PiezoOutput)
                                         #piezo2=PiezoOutput)
 
 
-class PdhInterferometerPort1(InputIq, InterferometerPort1):
->>>>>>> 2ba98484
+class PdhInterferometerPort1(InterferometerPort1, InputIq):
     def expected_signal(self, phase):
         # proportional to the derivative of the signal
         # i.e. sin(phase)+const. -> cos(phase)
