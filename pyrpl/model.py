import numpy as np
import scipy
import logging
import time
logger = logging.getLogger(name=__name__)


def getmodel(modeltype):
    try:
        return globals()[modeltype]
    except KeyError:
        # try to find a similar model with lowercase spelling
        for k in globals():
            if k.lower() == modeltype.lower():
                return globals()[k]
        logger.error("Model %s not found in model definition file %s",
                     modeltype, __file__)


class Model(object):
    " generic model object that will make smart use of its inputs and outputs"
    export_to_parent = ["sweep", "calibrate", "save_current_gain",
<<<<<<< HEAD
                        "unlock", "islocked", "lock", "help"]
=======
                        "unlock", "islocked", "lock", "help", "calib_lock"]
>>>>>>> 530eb53e

    # independent variable that specifies the state of the system
    _variable = 'x'

    def __init__(self, parent=None):
        self.logger = logging.getLogger(__name__)
        if parent is None:
            self._parent = self
        else:
            self._parent = parent
        self.inputs = self._parent.inputs
        self.outputs = self._parent.outputs
        self._config = self._parent.c.model
        self._make_helpers()
        self.state = {'actual': {self._variable: 0},
                      'set': {self._variable: 0}}

    def setup(self):
        """ Custom setup function """
        pass

    def _derivative(self, func, x, n=1, args=()):
        return scipy.misc.derivative(func,
                                     x,
                                     dx=1e-9,
                                     n=n,
                                     args=args,
                                     order=3)

    def _inverse(self, func, y, x0, args=()):
        """
        Finds a solution x to the equation y = func(x) in the
        vicinity of x0.

        Parameters
        ----------
        func: function
            the function
        y: float
            the desired value of the function
        x0: float
            the starting point for the search
        args: tuple
            optional arguments to pass to func

        Returns
        -------
        x: float
            the solution. None if no inverse could be found.
        """
        def myfunc(x, *args):
            return func(x, *args) - y
        solution, infodict, ier, mesg = scipy.optimize.fsolve(
                                     myfunc,
                                     x0,
                                     args=args,
                                     xtol=1e-9,
                                     full_output=True)
        if ier == 1:  # means solution was found
            return solution
        else:
            return None

    def _make_slope(self, fn):
        def fn_slope(x, *args):
            return self._derivative(fn, x, args=args)
        return fn_slope

    def _make_inverse(self, fn):
        def fn_inverse(y, x0, *args):
            return self._inverse(fn, y, x0, args=args)
        return fn_inverse

    def _make_helpers(self):
        # create any missing slope and inverse functions
        for input in self.inputs.values():
            # test if the slope was defined in the model
            if not hasattr(self, input._name+"_slope"):
                self.logger.debug("Making slope function for input %s",
                                  input._name)
                fn = self.__getattribute__(input._name)
                # bug removed a la http://stackoverflow.com/questions/3431676/creating-functions-in-a-loop
                self.__setattr__(input._name+"_slope",
                                 self._make_slope(fn))
            if not hasattr(self, input._name + "_inverse"):
                self.logger.debug("Making inverse function for input %s",
                                  input._name)
                fn = self.__getattribute__(input._name)
                self.__setattr__(input._name + "_inverse",
                                 self._make_inverse(fn))

    @property
    def variable(self):
        """ returns an estimate of the variable defined in _variable """
        inputname, input = self.inputs.items()[0]
        act = input.mean
        set = self.state["set"][self._variable]
        variable = self.__getattribute__(inputname+'_inverse')(act, set)
        # save in state buffer
        self.state["actual"][self._variable] = variable
        if variable is not None:
            return variable
        else:
            logger.warning("%s could not be estimated. Run a calibration!",
                           self._variable)
            return None

    def save_current_gain(self):
        factor = self.state["set"]["factor"]
<<<<<<< HEAD
        for output in self.outputs.values():
=======
        for output in self.outputs:
>>>>>>> 530eb53e
            output.save_current_gain(factor)

    def islocked(self):
        """ returns True if locked, else False"""
        if hasattr(self, self._variable):
            variable = self.__getattribute__(self._variable)
        else:
            variable = self.variable
        diff = variable - self.state["set"][self._variable]
        # first check if parameter error exceeds threshold
        if abs(diff) > self._config.lock.error_threshold:
            return False
        else:
            # test for output saturation
            for o in self.outputs.values():
                if o.issaturated:
                    return False
        # lock seems ok
        return True

    # unlock algorithm
    def unlock(self):
        for o in self.outputs.values():
            o.unlock()

    def sweep(self):
        """
        Enables the pre-configured sweep on all outputs.

        Returns
        -------
        duration: float
            The duration of one sweep period, as it is useful to setup the
            scope.
        """
        self.unlock()
        frequency = None
        for o in self.outputs.values():
            frequency = o.sweep() or frequency
        return 1.0 / frequency


    def _lock(self, input=None, factor=1.0, offset=None, **kwargs):
        """
        Locks all outputs to input.

        Parameters
        ----------
        input: Signal
          the input signal that provides the error signal
        factor: float
            optional gain multiplier for debugging
        offset:
            offset to start locking from. Not touched upon if None
        kwargs must contain a pair _variable = setpoint, where _variable
        is the name of the variable of the model, as specified in the
        class attribute _variable.

        Returns
        -------
        None
        """
        self.state["set"].update(kwargs)
        self.state["set"]["factor"] = factor
        if input is None:
            input = self.inputs.values()[0]
        elif isinstance(input, str):
            input = self.inputs[input]
        inputname = input._name
        variable = kwargs[self._variable]
        setpoint = self.__getattribute__(inputname)(variable)
        slope = self.__getattribute__(inputname+'_slope')(variable)

        # trivial to lock: just enable all gains
        for o in self.outputs.values():
            # get unit of output calibration factor
            unit = o._config.calibrationunits.split("_per_V")[0]
            #get calibration factor
            variable_per_unit = self.__getattribute__(self._variable
                                                      + "_per_" + unit)
            # enable lock of the output
            o.lock(slope=slope*variable_per_unit,
                   setpoint=setpoint,
                   input=input,
                   offset=offset,
                   factor=factor)

    def lock(self, variable, factor=1.0):
        self._lock(x=variable, factor=factor)

    def calibrate(self, inputs=None, scopeparams={}):
        """
        Calibrates by performing a sweep as defined for the outputs and
        recording and saving min and max of each input.

        Parameters
        -------
        inputs: list
            list of input signals to calibrate. All inputs are used if None.
        scopeparams: dict
            optional parameters for signal acquisition during calibration
            that are temporarily written to _config

        Returns
        -------
        curves: list
            list of all acquired curves
        """
        self.unlock()
        duration = self.sweep()
        curves = []
        if not inputs:
            inputs = self.inputs.values()
        for input in inputs:
            try:
                input._config._data["trigger_source"] = "asg1"
                input._config._data["duration"] = duration
                input._config._data.update(scopeparams)
                input._acquire()
                # when signal: autosave is enabled, each calibration will
                # automatically save a curve
                curve, ma, mi, mean, rms = input.curve, input.max, input.min, \
                                           input.mean, input.rms
                curves.append(curve)
                try:
                    secondsignal = scopeparams["secondsignal"]
                    input2 = self.inputs[secondsignal]
                    curve2 = input2.curve
                    curve.add_child(curve2)
                except KeyError:
                    # no secondsignal was specified
                    pass
            finally:
                # make sure to reload config file here so that the modified
                # scope parameters are not written to config file
                self._parent.c._load()
            # save all parameters to config
            input._config["max"] = ma
            input._config["min"] = mi
            input._config["mean"] = mean
            input._config["rms"] = rms
        # turn off sweeps
        self.unlock()
        return curves

    def calib_lock(self):
        self.calibrate()
        self.lock()
        return self.islocked()

    def help(self):
        self.logger.info("PyRP Lockbox\n-------------------\n"
                         + "Usage: \n"
                         + "Create Pyrpl object: p = Pyrpl('myconfigfile')\n"
                         + "Turn off the laser and execute: \n"
                         + "p.get_offset()\n"
                         + "Turn the laser back on and execute:\n"
                         + "p.calibrate()\n"
                         + "(everytime power or alignment has changed). Then: "
                         + "p.lock(factor=1.0)\n"
                         + "The device should be locked now. Play \n"
                         + "with the value of factor until you find a \n"
                         + "reasonable lock performance and save this as \n"
                         + "the new default with p.save_current_gain(). \n"
                         + "Now simply call p.lock() to lock.  \n"
                         + "Assert if locked with p.islocked() and unlock \n"
                         + "with p.unlock(). ")


class Interferometer(Model):
    """ simplest type of optical interferometer with one photodiode """

    # the variable which we would like to control
    _variable = "phase"

    # theoretical model for input signal 'transmission'
    def transmission(self, phase):
        """ photocurrent of an ideal interferometer vs phase (rad)"""
        amplitude = (self.inputs['transmission']._config.max
                     - self.inputs['transmission']._config.min) / 2
        mean = (self.inputs['transmission']._config.max
                     + self.inputs['transmission']._config.min) / 2
        return np.sin(phase) * amplitude + mean

    # how phase converts to other units that are used in the configfile
    @property
    def phase_per_m(self):
        return 2*np.pi/self._config.wavelength

    # how to estimate the actual phase
    @property
    def phase(self):
        return self.variable % (2*np.pi)

    def lock(self, phase=0, factor=1):
        return self._lock(phase=phase,
                          input='transmission',
                          offset=0,
                          factor=factor)

    def calibrate(self):
        return  super(Interferometer, self).calibrate(
            scopeparams={'secondsignal': 'piezo'})


class FabryPerot(Model):
    # the internal variable for state specification
    _variable = 'detuning'

<<<<<<< HEAD
    export_to_parent = ['unlock', 'sweep',
                        'save_current_gain']
=======
    #export_to_parent = super(FabryPerot).export_to_parent + ['R0']
>>>>>>> 530eb53e

    # lorentzian functions
    def _lorentz(self, x):
        return 1.0 / (1.0 + x ** 2)

    def _lorentz_slope(self, x):
        return -2.0*x / (1.0 + x ** 2)**2

    def _lorentz_slope_normalized(self, x):
        # max slope occurs at x +- sqrt(3)
        return  self._lorentz_slope(x) / abs(self._lorentz_slope(np.sqrt(3)))

    def _lorentz_slope_slope(self, x):
        return (-2.0+6.0*x**2) / (1.0 + x ** 2)**3

    def _lorentz_slope_normalized_slope(self, x):
        """ slope of normalized slope (!= normalized slope of slope) """
        return (-2.0+6.0*x**2) / (1.0 + x ** 2)**3  \
               / abs(self._lorentz_slope(np.sqrt(3)))

    def transmission(self, x):
        " transmission of the Fabry-Perot "
        return self._lorentz(x) * self._config.resonant_transmission

<<<<<<< HEAD
class FabryPerot_Reflection(FabryPerot):
    # declare here the public functions that are exported to the Pyrpl class
    export_to_parent = ['lock', 'unlock', 'islocked', 'calibrate', 'sweep',
                        'help', 'save_current_gain']
=======
    def reflection(self, x):
        " reflection of the Fabry-Perot"
        offres = self._config.offresonant_reflection
        res = self._config.resonant_reflection
        return (res-offres) * self._lorentz(x) + offres
>>>>>>> 530eb53e

    @property
    def R0(self):
        " reflection coefficient on resonance "
        return self._config.resonant_reflection / \
               self._config.offresonant_reflection

    @property
    def T0(self):
        " transmission coefficient on resonance "
        return self._config.resonant_reflection / \
               self._config.offresonant_reflection

    @property
    def detuning_per_m(self):
        " detuning of +-1 corresponds to the half-maximum intracavity power "
        linewidth = self._config.wavelength / 2 / self._config.finesse
        return 1.0 / (linewidth / 2)

    @property
    def detuning(self):
        return self.variable

    # simplest possible lock algorithm
    def lock_reflection(self, detuning=1, factor=1.0):
        # self.unlock()
        self._lock(input=self.inputs["reflection"],
                   detuning=detuning,
                   factor=factor,
                   offset=1.0*np.sign(detuning))

    lock = lock_reflection

    def calibrate(self):
        curves = super(FabryPerot, self).calibrate(
            scopeparams={'secondsignal': 'piezo'})
        duration = curves[0].params["duration"]

        # pick our favourite available signal
        for sig in self.inputs.values():
            # make a zoom calibration over roughly 10 linewidths
            duration *= (1.0 - sig._config.mean/sig._config.max) * 10
            curves = super(FabryPerot, self).calibrate(
                inputs=[sig],
                scopeparams={'secondsignal': 'piezo',
                             'trigger_source': 'ch1_positive_edge',
                             'threshold': (sig._config.max+sig._config.min)/2,
                             'duration': duration,
                             'timeout': 10*duration})
            if sig._name == 'reflection':
                self._config["offresonant_reflection"] = sig._config.max
                self._config["resonant_reflection"] = sig._config.min
            if sig._name == 'transmission':
                self._config["resonant_transmission"] = sig._config.max
        return curves

class FPM(FabryPerot):
    def setup(self):
        o = self.outputs["slow"]
        o.output_offset = o._config.lastoffset

<<<<<<< HEAD
    def help(self):
        self.logger.info("Fabry-Perot\n-------------------\n"
                         + "Usage: \n"
                         + "Create Pyrpl object: p = Pyrpl('myconfigfile')"
                         + "Turn off the laser and execute: \n"
                         + "p.get_offset()\n"
                         + "Turn the laser back on and execute:\n"
                         + "p.calibrate()\n"
                         + "(everytime power or alignment has changed). Then: "
                         + "p.lock(factor=1.0)\n"
                         + "The interferometer should be locked now. Play \n"
                         + "with the value of factor until you find a \n"
                         + "reasonable lock performance and save this as \n"
                         + "the new default with p.save_current_gain(). \n"
                         + "Now simply call p.lock(phase=myphase) to lock \n"
                         + "at arbitrary phase 'myphase' (rad). "
                         + "Assert if locked with p.islocked() and unlock \n"
                         + "with p.unlock(). ")

=======
    def sweep(self):
        duration = super(FPM, self).sweep()
        self._parent.   rp.scope.setup(trigger_source='asg1',
                                    duration=duration)
>>>>>>> 530eb53e

class TEM02FabryPerot(FabryPerot):
    export_to_parent = ['unlock', 'sweep', 'islocked',
                        'save_current_gain', 'calibrate',
                        'lock_tilt', 'lock_transmission', 'lock']

    def tilt(self, detuning):
        return self._lorentz_slope(detuning)/0.6495 *self._parent.tilt._config.slope_sign \
               * 0.5 * (self._parent.tilt._config.max-self._parent.tilt._config.min)

    def transmission(self, detuning):
        return self._lorentz(detuning)*self._parent.transmission._config.max \
               + self._parent.transmission._config.min

    def calibrate(self):
        self.unlock()
        duration = self.sweep()
        # input signal calibration
        for input in self.inputs.values():
            try:
                input._config._data["trigger_source"] = "asg1"
                input._config._data["duration"] = duration
                input._acquire()
                curve, ma, mi = input.curve, input.max, input.min
                input._config._data["trigger_source"] = "ch1_positive_edge"
                input._config._data["threshold"] = ma*self._config.calibration_threshold
                input._config._data["trigger_delay"] = 0
                # input._config._data["hysteresis_ch1"] = ma / 20
                input._config._data["duration"] = duration/self._config.calibration_zoom
                input._config._data["timeout"] = duration*5
                input._acquire()
                curve, ma, mi = input.curve, input.max, input.min
            finally:
                # make sure to reload config file here so that the modified
                # scope parameters are not written to config file
                self._parent.c._load()
            input._config["max"] = ma
            input._config["min"] = mi

        # turn off sweeps
        self.unlock()

    @property
    def detuning_per_m(self):
        return 1./(self._config.wavelength/2/self._config.finesse/2)

    def lock_transmission(self, detuning=1, factor=1.0):
        """
        Locks on transmission
        Parameters
        ----------
        detuning: float
            detuning (HWHM) to be locked at
        factor: float
            optional gain multiplier for debugging

        Returns
        -------
        True if locked successfully, else false
        """
        self.state["set"]["detuning"] = detuning
        self.state["set"]["factor"] = factor
        input = self._parent.transmission
        for o in self.outputs.values():
            # trivial to lock: just enable all gains
            unit = o._config.calibrationunits.split("_per_V")[0]
            detuning_per_unit = self.__getattribute__("detuning_per_" + unit)
            o.lock(slope=self.transmission_slope(detuning) * detuning_per_unit,
                   setpoint=self.transmission(detuning),
                   input=input._config.redpitaya_input,
                   offset=None,
                   factor=factor)
        return self.islocked()

    def lock_tilt(self, detuning=1, factor=1.0):
        """
        Locks on transmission
        Parameters
        ----------
        detuning: float
            detuning (HWHM) to be locked at
        factor: float
            optional gain multiplier for debugging

        Returns
        -------
        True if locked successfully, else false
        """
        self.state["set"]["detuning"] = detuning
        self.state["set"]["factor"] = factor
        input = self._parent.tilt
        for o in self.outputs.values():
            # trivial to lock: just enable all gains
            unit = o._config.calibrationunits.split("_per_V")[0]
            detuning_per_unit = self.__getattribute__("detuning_per_" + unit)
            o.lock(slope=self.tilt_slope(detuning) * detuning_per_unit,
                   setpoint=self.tilt(detuning),
                   input=input._config.redpitaya_input,
                   offset=None,
                   factor=factor)

    def lock(self, detuning=0, factor=1.0, stop=False):
        while not self.islocked():
            self._parent.piezo.pid.ival = self._config.lock.drift_offset
            self.lock_transmission(factor=factor, detuning=self._config.lock.drift_detuning)
            time.sleep(self._config.lock.drift_timeout)
        if stop: return
        self.lock_transmission(detuning = self._config.lock.drift_detuning*0.66)
        time.sleep(0.01)
        return self.lock_tilt(detuning=detuning, factor=factor)

    @property
    def relative_transmission(self):
        return (self._parent.transmission.mean - self._parent.transmission._config.min)\
               / (self._parent.transmission._config.max-self._parent.transmission._config.min)

    def islocked(self):
        """ returns True if interferometer is locked, else False"""
        # check phase error
        rel_t = self.relative_transmission
        self.logger.debug("Relative transmission: %s", rel_t)
        if rel_t < self._config.lock.relative_transmission_threshold:
            # lock seems ok (but not a failsafe criterion without additional info)
            return False
        else:
            # test for output saturation
            for o in self.outputs.values():
                if o.issaturated:
                    self.logger.debug("Output %s is saturated!", o._name)
                    return False
        return True<|MERGE_RESOLUTION|>--- conflicted
+++ resolved
@@ -20,11 +20,8 @@
 class Model(object):
     " generic model object that will make smart use of its inputs and outputs"
     export_to_parent = ["sweep", "calibrate", "save_current_gain",
-<<<<<<< HEAD
-                        "unlock", "islocked", "lock", "help"]
-=======
                         "unlock", "islocked", "lock", "help", "calib_lock"]
->>>>>>> 530eb53e
+
 
     # independent variable that specifies the state of the system
     _variable = 'x'
@@ -134,11 +131,7 @@
 
     def save_current_gain(self):
         factor = self.state["set"]["factor"]
-<<<<<<< HEAD
         for output in self.outputs.values():
-=======
-        for output in self.outputs:
->>>>>>> 530eb53e
             output.save_current_gain(factor)
 
     def islocked(self):
@@ -348,12 +341,8 @@
     # the internal variable for state specification
     _variable = 'detuning'
 
-<<<<<<< HEAD
-    export_to_parent = ['unlock', 'sweep',
-                        'save_current_gain']
-=======
-    #export_to_parent = super(FabryPerot).export_to_parent + ['R0']
->>>>>>> 530eb53e
+
+    export_to_parent = Model.export_to_parent + ['R0']
 
     # lorentzian functions
     def _lorentz(self, x):
@@ -378,18 +367,12 @@
         " transmission of the Fabry-Perot "
         return self._lorentz(x) * self._config.resonant_transmission
 
-<<<<<<< HEAD
-class FabryPerot_Reflection(FabryPerot):
-    # declare here the public functions that are exported to the Pyrpl class
-    export_to_parent = ['lock', 'unlock', 'islocked', 'calibrate', 'sweep',
-                        'help', 'save_current_gain']
-=======
+
     def reflection(self, x):
         " reflection of the Fabry-Perot"
         offres = self._config.offresonant_reflection
         res = self._config.resonant_reflection
         return (res-offres) * self._lorentz(x) + offres
->>>>>>> 530eb53e
 
     @property
     def R0(self):
@@ -451,32 +434,11 @@
         o = self.outputs["slow"]
         o.output_offset = o._config.lastoffset
 
-<<<<<<< HEAD
-    def help(self):
-        self.logger.info("Fabry-Perot\n-------------------\n"
-                         + "Usage: \n"
-                         + "Create Pyrpl object: p = Pyrpl('myconfigfile')"
-                         + "Turn off the laser and execute: \n"
-                         + "p.get_offset()\n"
-                         + "Turn the laser back on and execute:\n"
-                         + "p.calibrate()\n"
-                         + "(everytime power or alignment has changed). Then: "
-                         + "p.lock(factor=1.0)\n"
-                         + "The interferometer should be locked now. Play \n"
-                         + "with the value of factor until you find a \n"
-                         + "reasonable lock performance and save this as \n"
-                         + "the new default with p.save_current_gain(). \n"
-                         + "Now simply call p.lock(phase=myphase) to lock \n"
-                         + "at arbitrary phase 'myphase' (rad). "
-                         + "Assert if locked with p.islocked() and unlock \n"
-                         + "with p.unlock(). ")
-
-=======
     def sweep(self):
         duration = super(FPM, self).sweep()
         self._parent.   rp.scope.setup(trigger_source='asg1',
                                     duration=duration)
->>>>>>> 530eb53e
+
 
 class TEM02FabryPerot(FabryPerot):
     export_to_parent = ['unlock', 'sweep', 'islocked',
